/*
  Mocking data for unit tests for the Ninsight library.
*/

const utxo = {
  utxos: [
    {
      txid: "2b37bdb3b63dd0bca720437754a36671431a950e684b64c44ea910ea9d5297c7",
      vout: 0,
      amount: 0.00001,
      satoshis: 1000,
      height: 602405,
      confirmations: 36459
    }
  ],
  legacyAddress: "15NCRBJsHaJy8As5bX1oh2YauRejnZ1MKF",
  cashAddress: "bitcoincash:qqh793x9au6ehvh7r2zflzguanlme760wuzehgzjh9",
  slpAddress: "simpleledger:qqh793x9au6ehvh7r2zflzguanlme760wuwzunhjfm",
  scriptPubKey: "76a9142fe2c4c5ef359bb2fe1a849f891cecffbcfb4f7788ac",
  asm:
    "OP_DUP OP_HASH160 2fe2c4c5ef359bb2fe1a849f891cecffbcfb4f77 OP_EQUALVERIFY OP_CHECKSIG"
}

<<<<<<< HEAD
const transactions = {
  pagesTotal: 1,
  txs: [
    {
      txid:
        "ec7bc8349386e3e1939bbdc4f8092fdbdd6a380734e68486b558cd594c451d5b",
      version: 2,
      locktime: 0,
      vin: [
        {
          txid:
            "4f1fc57c33659628938db740449bf92fb75799e1d5750a4aeef80eb52d6df1e0",
          vout: 0,
          sequence: 4294967295,
          n: 0,
          scriptSig: {
            hex:
              "483045022100a3662a19ae384a1ceddea57765e425e61b04823e976d574da3911ac6b55d7f9b02200e571d985bce987675a2d58587a346fa40c39f4df13dc88548a92c52d5b24422412103f953f7630acc15bd3f5078c698f3af777286ae955b57e4857c158f75d87adb5f",
            asm:
              "3045022100a3662a19ae384a1ceddea57765e425e61b04823e976d574da3911ac6b55d7f9b02200e571d985bce987675a2d58587a346fa40c39f4df13dc88548a92c52d5b24422[ALL|FORKID] 03f953f7630acc15bd3f5078c698f3af777286ae955b57e4857c158f75d87adb5f"
          },
          addr: "17HPz8RQ4XM6mjre6aspvqyj1j648CZidM",
          valueSat: 1111,
          value: 0.00001111,
          doubleSpentTxID: null
        },
        {
          txid:
            "126d62c299e7e14c66fe0b485d13082c23641f003690462046bc24ad2d1180c1",
          vout: 0,
          sequence: 4294967295,
          n: 1,
          scriptSig: {
            hex:
              "47304402203e3f923207111ff9bbd2fb5ab1a49a9145ad809ee0cad0e0ddaed64bfe38dc16022012ee288fb413bd500c63f8bb95e46b6b57d34762decd46b7188478a1c398eeda412103f953f7630acc15bd3f5078c698f3af777286ae955b57e4857c158f75d87adb5f",
            asm:
              "304402203e3f923207111ff9bbd2fb5ab1a49a9145ad809ee0cad0e0ddaed64bfe38dc16022012ee288fb413bd500c63f8bb95e46b6b57d34762decd46b7188478a1c398eeda[ALL|FORKID] 03f953f7630acc15bd3f5078c698f3af777286ae955b57e4857c158f75d87adb5f"
          },
          addr: "17HPz8RQ4XM6mjre6aspvqyj1j648CZidM",
          valueSat: 1000,
          value: 0.00001,
          doubleSpentTxID: null
        }
      ],
      vout: [
        {
          value: "0.00001736",
          n: 0,
          scriptPubKey: {
            hex: "76a914d96ac75ca8df9729d278da50ccd7355c5785444e88ac",
            asm:
              "OP_DUP OP_HASH160 d96ac75ca8df9729d278da50ccd7355c5785444e OP_EQUALVERIFY OP_CHECKSIG",
            addresses: ["1LpbYkEM5cryfhs58tH8c93p4SGzit7UrP"],
            type: "pubkeyhash"
          },
          spentTxId: null,
          spentIndex: null,
          spentHeight: null
        }
      ],
      blockheight: -1,
      confirmations: 0,
      time: 1559673337,
      valueOut: 0.00001736,
      size: 339,
      valueIn: 0.00002111,
      fees: 0.00000375
    }
  ],
  legacyAddress: "1LpbYkEM5cryfhs58tH8c93p4SGzit7UrP",
  cashAddress: "bitcoincash:qrvk436u4r0ew2wj0rd9pnxhx4w90p2yfc29ta0d2n",
  currentPage: 0
}

const utxoPost = [utxo, utxo]
const transactionsPost = [transactions, transactions]
=======
const unconfirmed = {
  utxos: [
    {
      txid:
        "3904ffe6f8fba4ceda5e887130f60fcb18bdc7dcee10392a57f89475c5c108f1",
      vout: 0,
      amount: 0.03608203,
      satoshis: 3608203,
      confirmations: 0,
      ts: 1559670801
    }
  ],
  legacyAddress: "1AyWs8U4HUnTLmxxFiGoJbsXauRsvBrcKW",
  cashAddress: "bitcoincash:qpkkjkhe29mqhqmu3evtq3dsnruuzl3rku6usknlh5",
  slpAddress: "simpleledger:qpkkjkhe29mqhqmu3evtq3dsnruuzl3rkuk8mdxlf2",
  scriptPubKey: "76a9146d695af951760b837c8e58b045b098f9c17e23b788ac"
}

const utxoPost = [utxo, utxo]
const unconfirmedPost = [unconfirmed, unconfirmed]
>>>>>>> 4551d1ca

module.exports = {
  utxo,
  utxoPost,
<<<<<<< HEAD
  transactions,
  transactionsPost
=======
  unconfirmed,
  unconfirmedPost
>>>>>>> 4551d1ca
}<|MERGE_RESOLUTION|>--- conflicted
+++ resolved
@@ -21,13 +21,31 @@
     "OP_DUP OP_HASH160 2fe2c4c5ef359bb2fe1a849f891cecffbcfb4f77 OP_EQUALVERIFY OP_CHECKSIG"
 }
 
-<<<<<<< HEAD
+const unconfirmed = {
+  utxos: [
+    {
+      txid: "3904ffe6f8fba4ceda5e887130f60fcb18bdc7dcee10392a57f89475c5c108f1",
+      vout: 0,
+      amount: 0.03608203,
+      satoshis: 3608203,
+      confirmations: 0,
+      ts: 1559670801
+    }
+  ],
+  legacyAddress: "1AyWs8U4HUnTLmxxFiGoJbsXauRsvBrcKW",
+  cashAddress: "bitcoincash:qpkkjkhe29mqhqmu3evtq3dsnruuzl3rku6usknlh5",
+  slpAddress: "simpleledger:qpkkjkhe29mqhqmu3evtq3dsnruuzl3rkuk8mdxlf2",
+  scriptPubKey: "76a9146d695af951760b837c8e58b045b098f9c17e23b788ac"
+}
+
+const utxoPost = [utxo, utxo]
+const unconfirmedPost = [unconfirmed, unconfirmed]
+
 const transactions = {
   pagesTotal: 1,
   txs: [
     {
-      txid:
-        "ec7bc8349386e3e1939bbdc4f8092fdbdd6a380734e68486b558cd594c451d5b",
+      txid: "ec7bc8349386e3e1939bbdc4f8092fdbdd6a380734e68486b558cd594c451d5b",
       version: 2,
       locktime: 0,
       vin: [
@@ -96,39 +114,13 @@
   currentPage: 0
 }
 
-const utxoPost = [utxo, utxo]
 const transactionsPost = [transactions, transactions]
-=======
-const unconfirmed = {
-  utxos: [
-    {
-      txid:
-        "3904ffe6f8fba4ceda5e887130f60fcb18bdc7dcee10392a57f89475c5c108f1",
-      vout: 0,
-      amount: 0.03608203,
-      satoshis: 3608203,
-      confirmations: 0,
-      ts: 1559670801
-    }
-  ],
-  legacyAddress: "1AyWs8U4HUnTLmxxFiGoJbsXauRsvBrcKW",
-  cashAddress: "bitcoincash:qpkkjkhe29mqhqmu3evtq3dsnruuzl3rku6usknlh5",
-  slpAddress: "simpleledger:qpkkjkhe29mqhqmu3evtq3dsnruuzl3rkuk8mdxlf2",
-  scriptPubKey: "76a9146d695af951760b837c8e58b045b098f9c17e23b788ac"
-}
-
-const utxoPost = [utxo, utxo]
-const unconfirmedPost = [unconfirmed, unconfirmed]
->>>>>>> 4551d1ca
 
 module.exports = {
   utxo,
   utxoPost,
-<<<<<<< HEAD
+  unconfirmed,
+  unconfirmedPost,
   transactions,
   transactionsPost
-=======
-  unconfirmed,
-  unconfirmedPost
->>>>>>> 4551d1ca
 }