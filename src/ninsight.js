/*
  This library interacts with the ninsight REST API endpoints operated by
  Bitcoin.com
*/

const axios = require("axios")

let _this

class Ninsight {
  constructor(config) {
    // this.restURL = config.restURL
    // this.apiToken = config.apiToken

    // this.ninsightURL = `https://bch-explorer.api.bitcoin.com/v1/`
    if (config) {
      this.ninsightURL = config.ninsightURL
        ? config.ninsightURL
        : `https://rest.bitcoin.com/v2`
    }

    // Add JWT token to the authorization header.
    this.axiosOptions = {
      headers: {
        authorization: `Token ${this.apiToken}`,
        timeout: 15000
      }
    }

    _this = this
  }

  /**
   * @api Ninsight.utxo()  utxo()
   * @apiName Ninsight Utxo
   * @apiGroup Ninsight
   * @apiDescription Return list of uxto for address.
   *
   * @apiExample Example usage:
   *    (async () => {
   *   try {
   *     let utxo = await bchjs.Ninsight.utxo('bitcoincash:qzs02v05l7qs5s24srqju498qu55dwuj0cx5ehjm2c');
   *     console.log(utxo);
   *   } catch(error) {
   *    console.error(error)
   *   }
   * })()
   *
   *  // [
   *  //   {
   *  //     "txid": "d31dc2cf66fe4d3d3ae18e1065def58a64920746b1702b52f060e5edeea9883b",
   *  //     "vout": 1,
   *  //     "amount": 0.03608203,
   *  //     "satoshis": 3608203,
   *  //     "height": 585570,
   *  //     "confirmations": 10392
   *  //   },
   *  //   {
   *  //     "txid": "41e9a118765ecf7a1ba4487c0863e23dba343cc5880381a72f0365ac2546c5fa",
   *  //     "vout": 0,
   *  //     "amount": 0.03608203,
   *  //     "satoshis": 3608203,
   *  //     "height": 577125,
   *  //     "confirmations": 18837
   *  //   }
   *  // ]
   *
   */
  async utxo(address) {
    try {
      // Handle single address.
      if (typeof address === "string") {
        const response = await axios.post(
          `${this.ninsightURL}/address/utxo`,
          {
            addresses: [address]
          },
          _this.axiosOptions
        )
        return response.data

        // Handle array of addresses.
      } else if (Array.isArray(address)) {
        const response = await axios.post(
          `${this.ninsightURL}/address/utxo`,
          {
            addresses: address
          },
          _this.axiosOptions
        )

        return response.data
      }

      throw new Error(`Input address must be a string or array of strings.`)
    } catch (error) {
      if (error.response && error.response.data) throw error.response.data
      else throw error
    }
  }

  /**
<<<<<<< HEAD
   * @api Ninsight.transactions()  transactions()
   * @apiName Ninsight TX History
   * @apiGroup Ninsight
   * @apiDescription Return transactions history for address.
=======
   * @api Ninsight.unconfirmed()  unconfirmed()
   * @apiName Ninsight Unconfirmed Utxo
   * @apiGroup Ninsight
   * @apiDescription Returns a list of unconfirmed UTXOs for an address.
>>>>>>> 4551d1ca
   *
   * @apiExample Example usage:
   *    (async () => {
   *   try {
<<<<<<< HEAD
   *     let txs = await bchjs.Ninsight.transactions('bitcoincash:qzs02v05l7qs5s24srqju498qu55dwuj0cx5ehjm2c');
   *     console.log(txs);
=======
   *     let utxo = await bchjs.Ninsight.unconfirmed('bitcoincash:qzs02v05l7qs5s24srqju498qu55dwuj0cx5ehjm2c');
   *     console.log(utxo);
>>>>>>> 4551d1ca
   *   } catch(error) {
   *    console.error(error)
   *   }
   * })()
   *
   *  // [
   *  //   {
<<<<<<< HEAD
   *  //     "pagesTotal": 1,
   *  //     "txs": [
   *  //       {
   *  //         "txid": "ec7bc8349386e3e1939bbdc4f8092fdbdd6a380734e68486b558cd594c451d5b",
   *  //         "version": 2,
   *  //         "locktime": 0,
   *  //         "vin": [
   *  //           {
   *  //             "txid": "4f1fc57c33659628938db740449bf92fb75799e1d5750a4aeef80eb52d6df1e0",
   *  //             "vout": 0,
   *  //             "sequence": 4294967295,
   *  //             "n": 0,
   *  //             ...
   *  //           }
   *  //           ...
   *  //         ]
   *  //         ...
   *  //       }
   *  //     ],
   *  //     "legacyAddress": "1LpbYkEM5cryfhs58tH8c93p4SGzit7UrP",
   *  //     "cashAddress": "bitcoincash:qrvk436u4r0ew2wj0rd9pnxhx4w90p2yfc29ta0d2n",
   *  //     "currentPage": 0
   *  //   }
   *  // ]
   *  //
   *
   */
  async transactions(address) {
    try {
      if (typeof address === "string") {
        const response = await axios.post(
          `${this.ninsightURL}/address/transactions`,
=======
   *  //     "txid": "d31dc2cf66fe4d3d3ae18e1065def58a64920746b1702b52f060e5edeea9883b",
   *  //     "vout": 1,
   *  //     "amount": 0.03608203,
   *  //     "satoshis": 3608203,
   *  //     "confirmations": 0
   *  //     "ts": 1559670801
   *  //   },
   *  //   {
   *  //     "txid": "41e9a118765ecf7a1ba4487c0863e23dba343cc5880381a72f0365ac2546c5fa",
   *  //     "vout": 0,
   *  //     "amount": 0.03608203,
   *  //     "satoshis": 3608203,
   *  //     "confirmations": 0
   *  //     "ts": 1559670902
   *  //   }
   *  // ]
   *
   */
  async unconfirmed(address) {
    try {
      if (typeof address === "string") {
        const response = await axios.post(
          `${this.ninsightURL}/address/unconfirmed`,
>>>>>>> 4551d1ca
          {
            addresses: [address]
          },
          _this.axiosOptions
        )

        return response.data
      } else if (Array.isArray(address)) {
        const response = await axios.post(
<<<<<<< HEAD
          `${this.ninsightURL}/address/transactions`,
=======
          `${this.ninsightURL}/address/unconfirmed`,
>>>>>>> 4551d1ca
          {
            addresses: address
          },
          _this.axiosOptions
        )

        return response.data
      }

      throw new Error(`Input address must be a string or array of strings.`)
    } catch (error) {
      if (error.response && error.response.data) throw error.response.data
      else throw error
    }
  }
}

module.exports = Ninsight<|MERGE_RESOLUTION|>--- conflicted
+++ resolved
@@ -100,28 +100,83 @@
   }
 
   /**
-<<<<<<< HEAD
+   * @api Ninsight.unconfirmed()  unconfirmed()
+   * @apiName Ninsight Unconfirmed Utxo
+   * @apiGroup Ninsight
+   * @apiDescription Returns a list of unconfirmed UTXOs for an address.
+   *
+   * @apiExample Example usage:
+   *    (async () => {
+   *   try {
+   *     let utxo = await bchjs.Ninsight.unconfirmed('bitcoincash:qzs02v05l7qs5s24srqju498qu55dwuj0cx5ehjm2c');
+   *     console.log(utxo);
+   *   } catch(error) {
+   *    console.error(error)
+   *   }
+   * })()
+   *
+   *  // [
+   *  //   {
+   *  //     "txid": "d31dc2cf66fe4d3d3ae18e1065def58a64920746b1702b52f060e5edeea9883b",
+   *  //     "vout": 1,
+   *  //     "amount": 0.03608203,
+   *  //     "satoshis": 3608203,
+   *  //     "confirmations": 0
+   *  //     "ts": 1559670801
+   *  //   },
+   *  //   {
+   *  //     "txid": "41e9a118765ecf7a1ba4487c0863e23dba343cc5880381a72f0365ac2546c5fa",
+   *  //     "vout": 0,
+   *  //     "amount": 0.03608203,
+   *  //     "satoshis": 3608203,
+   *  //     "confirmations": 0
+   *  //     "ts": 1559670902
+   *  //   }
+   *  // ]
+   *
+   */
+  async unconfirmed(address) {
+    try {
+      if (typeof address === "string") {
+        const response = await axios.post(
+          `${this.ninsightURL}/address/unconfirmed`,
+          {
+            addresses: [address]
+          },
+          _this.axiosOptions
+        )
+
+        return response.data
+      } else if (Array.isArray(address)) {
+        const response = await axios.post(
+          `${this.ninsightURL}/address/unconfirmed`,
+          {
+            addresses: address
+          },
+          _this.axiosOptions
+        )
+
+        return response.data
+      }
+
+      throw new Error(`Input address must be a string or array of strings.`)
+    } catch (error) {
+      if (error.response && error.response.data) throw error.response.data
+      else throw error
+    }
+  }
+
+  /**
    * @api Ninsight.transactions()  transactions()
    * @apiName Ninsight TX History
    * @apiGroup Ninsight
    * @apiDescription Return transactions history for address.
-=======
-   * @api Ninsight.unconfirmed()  unconfirmed()
-   * @apiName Ninsight Unconfirmed Utxo
-   * @apiGroup Ninsight
-   * @apiDescription Returns a list of unconfirmed UTXOs for an address.
->>>>>>> 4551d1ca
    *
    * @apiExample Example usage:
    *    (async () => {
    *   try {
-<<<<<<< HEAD
    *     let txs = await bchjs.Ninsight.transactions('bitcoincash:qzs02v05l7qs5s24srqju498qu55dwuj0cx5ehjm2c');
    *     console.log(txs);
-=======
-   *     let utxo = await bchjs.Ninsight.unconfirmed('bitcoincash:qzs02v05l7qs5s24srqju498qu55dwuj0cx5ehjm2c');
-   *     console.log(utxo);
->>>>>>> 4551d1ca
    *   } catch(error) {
    *    console.error(error)
    *   }
@@ -129,7 +184,6 @@
    *
    *  // [
    *  //   {
-<<<<<<< HEAD
    *  //     "pagesTotal": 1,
    *  //     "txs": [
    *  //       {
@@ -162,31 +216,6 @@
       if (typeof address === "string") {
         const response = await axios.post(
           `${this.ninsightURL}/address/transactions`,
-=======
-   *  //     "txid": "d31dc2cf66fe4d3d3ae18e1065def58a64920746b1702b52f060e5edeea9883b",
-   *  //     "vout": 1,
-   *  //     "amount": 0.03608203,
-   *  //     "satoshis": 3608203,
-   *  //     "confirmations": 0
-   *  //     "ts": 1559670801
-   *  //   },
-   *  //   {
-   *  //     "txid": "41e9a118765ecf7a1ba4487c0863e23dba343cc5880381a72f0365ac2546c5fa",
-   *  //     "vout": 0,
-   *  //     "amount": 0.03608203,
-   *  //     "satoshis": 3608203,
-   *  //     "confirmations": 0
-   *  //     "ts": 1559670902
-   *  //   }
-   *  // ]
-   *
-   */
-  async unconfirmed(address) {
-    try {
-      if (typeof address === "string") {
-        const response = await axios.post(
-          `${this.ninsightURL}/address/unconfirmed`,
->>>>>>> 4551d1ca
           {
             addresses: [address]
           },
@@ -196,11 +225,7 @@
         return response.data
       } else if (Array.isArray(address)) {
         const response = await axios.post(
-<<<<<<< HEAD
           `${this.ninsightURL}/address/transactions`,
-=======
-          `${this.ninsightURL}/address/unconfirmed`,
->>>>>>> 4551d1ca
           {
             addresses: address
           },
